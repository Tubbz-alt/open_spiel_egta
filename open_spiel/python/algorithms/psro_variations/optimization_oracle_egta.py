--- conflicted
+++ resolved
@@ -73,11 +73,8 @@
         used_policies.append(selected_policies)
       return used_policies
 
-<<<<<<< HEAD
-    def load(self, iter, checkpoint_dir):
-=======
+
     def load(self,iter,checkpoint_dir):
->>>>>>> 686f0967
         """
         Construct game graphs and then load them
         """
